#![no_main]
sp1_zkvm::entrypoint!(main);

use rkyv::util::AlignedVec;
use rsp_client_executor::{io::SubblockInput, ClientExecutor, EthereumVariant};
use rsp_mpt::EthereumState;

pub fn main() {
    // Read the input.
    println!("cycle-tracker-start: deserialize input");
    let input = sp1_zkvm::io::read::<SubblockInput>();
    println!("cycle-tracker-end: deserialize input");
    println!(
        "is_first_subblock: {:?}, is_last_subblock: {:?}",
        input.is_first_subblock, input.is_last_subblock
    );

    let parent_state_bytes = sp1_zkvm::io::read_vec();

    println!("cycle-tracker-start: deserialize rkyv stuff");

    let mut aligned = AlignedVec::<16>::with_capacity(parent_state_bytes.len());
    aligned.extend_from_slice(&parent_state_bytes);
    let mut parent_state =
        rkyv::from_bytes::<EthereumState, rkyv::rancor::BoxedError>(&aligned).unwrap();

    println!("cycle-tracker-end: deserialize rkyv stuff");

    println!("cycle-tracker-start: clone transactions");
    let transactions = input.current_block.body.clone();
    println!("cycle-tracker-end: clone transactions");

    // Execute the block.
    let executor = ClientExecutor;
<<<<<<< HEAD
    let state_diff = executor
        .execute_subblock::<EthereumVariant>(input, &mut parent_state)
=======
    let subblock_output = executor
        .execute_subblock::<EthereumVariant>(input, parent_state, input_state_diff)
>>>>>>> c59a6e95
        .expect("failed to execute client");

    // Commit the state diff.
    println!("cycle-tracker-start: serialize state diff");
    let serialized = rkyv::to_bytes::<rkyv::rancor::BoxedError>(&subblock_output)
        .expect("failed to serialize state diff");
    println!("cycle-tracker-end: serialize state diff");
    println!("cycle-tracker-start: commit");
    sp1_zkvm::io::commit(&transactions);
    sp1_zkvm::io::commit_slice(&serialized);
    println!("cycle-tracker-end: commit");
}<|MERGE_RESOLUTION|>--- conflicted
+++ resolved
@@ -32,13 +32,8 @@
 
     // Execute the block.
     let executor = ClientExecutor;
-<<<<<<< HEAD
-    let state_diff = executor
+    let subblock_output = executor
         .execute_subblock::<EthereumVariant>(input, &mut parent_state)
-=======
-    let subblock_output = executor
-        .execute_subblock::<EthereumVariant>(input, parent_state, input_state_diff)
->>>>>>> c59a6e95
         .expect("failed to execute client");
 
     // Commit the state diff.
