//! Streaming subblock execution.
//!
//! Directly creates an aggregation task.

use alloy_provider::ReqwestProvider;
use api2::{conn::ClusterClientV2, worker::CreateDummyProofRequest};
use clap::Parser;
use rsp_client_executor::io::{AggregationInput, SubblockHostOutput, SubblockInput};
use rsp_host_executor::HostExecutor;
use serde::{Deserialize, Serialize};
use sp1_sdk::{
    include_elf, HashableKey, ProverClient, SP1ProofWithPublicValues, SP1ProvingKey, SP1Stdin,
    SP1VerifyingKey,
};
use std::{
    io::Write,
    path::PathBuf,
    time::{SystemTime, UNIX_EPOCH},
};
use tracing_subscriber::{
    filter::EnvFilter, fmt, prelude::__tracing_subscriber_SubscriberExt, util::SubscriberInitExt,
};

use sp1_worker::{
    artifact::{ArtifactClient, ArtifactType},
    proto::{Artifact, TaskType},
    redis::RedisArtifactClient,
    V2Client,
};

mod execute;

mod cli;
use cli::{upload_artifact, ProviderArgs};

mod eth_proofs;

/// The arguments for the host executable.
#[derive(Debug, Clone, Parser)]
struct HostArgs {
    /// The block number of the block to execute.
    #[clap(long)]
    block_number: u64,
    #[clap(flatten)]
    provider: ProviderArgs,
    /// Whether to pre-execute the block.
    #[clap(long)]
    execute: bool,
    /// Whether we are running in a simulator or not.
    #[clap(long)]
    simulate: bool,
    /// Optional path to the directory containing cached client input. A new cache file will be
    /// created from RPC data if it doesn't already exist.
    #[clap(long)]
    cache_dir: Option<PathBuf>,
    /// Optional path to the proof cache
    #[clap(long)]
    proof_cache_dir: Option<PathBuf>,
    /// The path to the CSV file containing the execution data.
    #[clap(long, default_value = "report.csv")]
    report_path: PathBuf,
}

#[derive(Debug, Clone, Serialize, Deserialize)]
pub struct CacheData {
    pub subblock_inputs: Vec<SubblockInput>,
    pub agg_input: AggregationInput,
}

lazy_static::lazy_static! {
    static ref DEBUG_LOG_FILE: PathBuf = PathBuf::from("debug.csv");
}

#[tokio::main]
async fn main() -> eyre::Result<()> {
    // Intialize the environment variables.
    dotenv::dotenv().ok();

    // if std::env::var("RUST_LOG").is_err() {
    //     std::env::set_var("RUST_LOG", "info");
    // }

    // Initialize the logger.
    tracing_subscriber::registry().with(fmt::layer()).with(EnvFilter::from_default_env()).init();

    // Parse the command line arguments.
    let args = HostArgs::parse();

    let provider_config = args.provider.clone().into_provider().await?;

    let cache_data = try_load_input_from_cache(
        args.cache_dir.as_ref(),
        provider_config.chain_id,
        args.block_number,
    )?;

    let client_input = match (cache_data, provider_config.rpc_url) {
        (Some(cache_data), _) => cache_data,
        (None, Some(rpc_url)) => {
            // Cache not found but we have RPC
            // Setup the provider.
            let provider = ReqwestProvider::new_http(rpc_url);

            // Setup the host executor.
            let host_executor = HostExecutor::new(provider);

            // Execute the host.
            let cache_data = host_executor
                .execute_subblock(args.block_number)
                .await
                .expect("failed to execute host");

            if let Some(ref cache_dir) = args.cache_dir {
                let input_folder = cache_dir.join(format!("input/{}", provider_config.chain_id));
                if !input_folder.exists() {
                    std::fs::create_dir_all(&input_folder)?;
                }

                let input_path = input_folder.join(format!("{}.bin", args.block_number));
                let mut cache_file = std::fs::File::create(input_path)?;

                bincode::serialize_into(&mut cache_file, &cache_data)?;
            }

            cache_data
        }
        (None, None) => {
            eyre::bail!("cache not found and RPC URL not provided")
        }
    };

    // Generate the proof.
    let client = ProverClient::from_env();

    // Setup the proving key and verification key.
    let (subblock_pk, _subblock_vk) = client.setup(include_elf!("rsp-client-eth-subblock"));

    let (agg_pk, _agg_vk) = client.setup(include_elf!("rsp-client-eth-agg"));

<<<<<<< HEAD
    let (duration, proof_id) =
        schedule_task(subblock_pk, agg_pk, client_input, args.execute, args.block_number).await?;

    let mut debug_log_file =
        std::fs::OpenOptions::new().create(true).append(true).open(DEBUG_LOG_FILE.clone()).unwrap();
    debug_log_file
        .write_all(format!("{}, {}, {}\n", args.block_number, proof_id, duration).as_bytes())
        .unwrap();
=======
    let proof = schedule_task(
        subblock_pk,
        args.block_number,
        agg_pk,
        client_input,
        args.execute,
        args.simulate,
    )
    .await?;

    if let Some(mut proof) = proof {
        let block_hash = proof.public_values.read::<B256>();

        println!("block hash: {}", block_hash);
    }
>>>>>>> 6d4675c3

    Ok(())
}

async fn schedule_task(
    subblock_pk: SP1ProvingKey,
    block_number: u64,
    agg_pk: SP1ProvingKey,
    inputs: SubblockHostOutput,
    execute: bool,
<<<<<<< HEAD
    block_number: u64,
) -> eyre::Result<(String, String)> {
=======
    simulate: bool,
) -> eyre::Result<Option<SP1ProofWithPublicValues>> {
>>>>>>> 6d4675c3
    let (subblock_elf, subblock_vk) = (subblock_pk.elf, subblock_pk.vk);
    let agg_elf = agg_pk.elf;
    let addr = std::env::var("CLUSTER_V2_RPC").expect("CLUSTER_V2_RPC must be set");
    let mut cluster_client = ClusterClientV2::connect(addr.clone(), "rsp".to_string()).await?;
    let artifact_client = RedisArtifactClient::new(
        std::env::var("REDIS_NODES")
            .expect("REDIS_NODES is not set")
            .split(',')
            .map(|s| s.to_string())
            .collect(),
        std::env::var("REDIS_POOL_MAX_SIZE").unwrap_or("16".to_string()).parse().unwrap(),
    );

    let now: std::time::Duration =
        SystemTime::now().duration_since(UNIX_EPOCH).expect("Time went backwards");

    let proof_id = format!("rsp_{}", now.as_secs());

    let worker_id = format!("worker_{}", now.as_secs());

    println!("proof_id: {}", proof_id);

    cluster_client
        .client
        .client
        .create_dummy_proof(CreateDummyProofRequest {
            worker_id: worker_id.clone(),
            proof_id: proof_id.clone(),
            requester: "yuwens_mac".to_string(),
            expires_at: 0,
        })
        .await?;

    let mut subblock_input_artifacts: Vec<Artifact> =
        Vec::with_capacity(inputs.subblock_inputs.len());

    let client = ProverClient::from_env();

    let aggregation_stdin = to_aggregation_stdin(inputs.clone(), &subblock_vk);
    let mut total_cycles = 0;
    let mut max_cycles = 0;

    for i in 0..inputs.subblock_inputs.len() {
        let input = &inputs.subblock_inputs[i];
        let parent_state = &inputs.subblock_parent_states[i];

        let mut stdin = SP1Stdin::new();
        stdin.write(input);
        stdin.write_vec(parent_state.clone());
        #[cfg(debug_assertions)]
        {
            // Save the elf/stdin pair to the dump directory.
            let dump_dir = PathBuf::from(std::env::var("DUMP_DIR").unwrap_or("./dump".to_string()));
            let elf_path = dump_dir.join(format!("subblock_elf_{}.bin", i));
            let stdin_path = dump_dir.join(format!("subblock_stdin_{}.bin", i));
            std::fs::write(elf_path, &subblock_elf)?;
            std::fs::write(stdin_path, bincode::serialize(&stdin)?)?;
        }
        let artifact_handle =
            upload_artifact(&artifact_client, "subblock_input", &stdin, ArtifactType::Stdin);

        if execute {
            let (_public_values, report) = client.execute(&subblock_elf, &stdin).run().unwrap();
<<<<<<< HEAD
            let mut debug_log_file = std::fs::OpenOptions::new()
                .create(true)
                .append(true)
                .open(DEBUG_LOG_FILE.clone())
                .unwrap();
            debug_log_file
                .write_all(format!("subblock, {}\n", report.total_instruction_count()).as_bytes())
                .unwrap();

            // Write the subblock stdin and elf to subblock_{i}/program.bin and subblock_{i}/stdin.bin
            let subblock_input_dir = format!("{}_subblock_{}", block_number, i);
            std::fs::create_dir_all(&subblock_input_dir).unwrap();
            std::fs::write(format!("{}/program.bin", subblock_input_dir), &subblock_elf).unwrap();
            let stdin = bincode::serialize(&stdin).unwrap();
            std::fs::write(format!("{}/stdin.bin", subblock_input_dir), stdin).unwrap();
=======
            let subblock_instruction_count = report.total_instruction_count();
            total_cycles += subblock_instruction_count;
            max_cycles = if max_cycles < subblock_instruction_count {
                subblock_instruction_count
            } else {
                max_cycles
            };
>>>>>>> 6d4675c3
        }

        let artifact = artifact_handle.await?;
        subblock_input_artifacts.push(artifact);
    }

    // Create an artifact index for the subblock inputs.
    let subblock_input_index =
        subblock_input_artifacts.iter().map(|a| a.id.clone()).collect::<Vec<_>>();
    let subblock_input_index_artifact: Artifact = upload_artifact(
        &artifact_client,
        "subblock_input_index",
        subblock_input_index,
        ArtifactType::UnspecifiedArtifactType,
    )
    .await?;

    // Create artifacts for the subblock stuff.
    let subblock_elf_artifact: Artifact =
        upload_artifact(&artifact_client, "subblock_elf", subblock_elf, ArtifactType::Program)
            .await?;

    let subblock_vk_artifact: Artifact = upload_artifact(
        &artifact_client,
        "subblock_vk",
        subblock_vk,
        ArtifactType::UnspecifiedArtifactType,
    )
    .await?;

    // Create artifacts for the aggregation stuff.
    let agg_elf_artifact: Artifact =
        upload_artifact(&artifact_client, "agg_elf", &agg_elf, ArtifactType::Program).await?;

    let agg_stdin_artifact: Artifact =
        upload_artifact(&artifact_client, "agg_stdin", &aggregation_stdin, ArtifactType::Stdin)
            .await?;

    if execute {
        let (_public_values, report) = client
            .execute(&agg_elf, &aggregation_stdin)
            .deferred_proof_verification(false)
            .run()
            .unwrap();
        let agg_instruction_count = report.total_instruction_count();
        total_cycles += agg_instruction_count;
        max_cycles =
            if max_cycles < agg_instruction_count { agg_instruction_count } else { max_cycles };
    }

    // Create an empty artifact for the output
    let output_artifact: Artifact = artifact_client
        .create_artifact_blocking("agg_output", 0)
        .map_err(|e| eyre::eyre!("Failed to create output artifact: {}", e))?;

    // Create an empty artifact for the duration
    let duration_artifact: Artifact =
        artifact_client
            .create_artifact_blocking("agg_duration", 0)
            .map_err(|e| eyre::eyre!("Failed to create duration artifact: {}", e))?;

    let input_ids = vec![
        subblock_elf_artifact.id,
        subblock_input_index_artifact.id,
        subblock_vk_artifact.id,
        agg_elf_artifact.id,
        agg_stdin_artifact.id,
    ];

    let task_id = cluster_client
        .client
        .create_task(
            TaskType::Sp1SubblockAggregator,
            &input_ids,
            &[output_artifact.id.clone(), duration_artifact.id.clone()],
            proof_id.clone(),
            None,
            None,
        )
        .await
        .map_err(|e| eyre::eyre!("Failed to create task: {}", e))?;

    println!("Task created: {}", task_id);

    cluster_client
        .client
        .wait_tasks(proof_id.clone(), &[task_id.clone()])
        .await
        .map_err(|e| eyre::eyre!("Failed to wait for task: {}", e))?;

<<<<<<< HEAD
    let result: SP1ProofWithPublicValues = artifact_client
        .download_with_type(&output_artifact, ArtifactType::Proof)
        .await
        .map_err(|e| eyre::eyre!("Failed to download output: {}", e))?;

    let duration: String = artifact_client
        .download_with_type(&duration_artifact, ArtifactType::UnspecifiedArtifactType)
        .await
        .map_err(|e| eyre::eyre!("Failed to download duration: {}", e))?;

    client.verify(&result, &agg_pk.vk)?;

    // This is the easiest way to find out how long it takes to run the subblock without setup time.
    // YUWEN TODO: change the task ui somehow to accept preprocessed setup.
    // println!("run again, this time setup is cached.");
    // cluster_client
    //     .update_task_status(&task_id, sp1_worker::proto::TaskStatus::Pending)
    //     .await
    //     .map_err(|e| eyre::eyre!("Failed to update task status: {}", e))?;

    Ok((duration, proof_id))
=======
    if simulate {
        let result: String = artifact_client
            .download_with_type(&output_artifact, ArtifactType::Proof)
            .await
            .map_err(|e| eyre::eyre!("Failed to download output: {}", e))?;

        let mut debug_log_file = std::fs::OpenOptions::new()
            .create(true)
            .append(true)
            .open(DEBUG_LOG_FILE.clone())
            .unwrap();
        debug_log_file
            .write_all(
                format!(
                    "{}, {}, {}, {}, {}\n",
                    block_number, proof_id, result, total_cycles, max_cycles
                )
                .as_bytes(),
            )
            .unwrap();
        Ok(None)
    } else {
        let result: SP1ProofWithPublicValues = artifact_client
            .download_with_type(&output_artifact, ArtifactType::Proof)
            .await
            .map_err(|e| eyre::eyre!("Failed to download output: {}", e))?;
        client.verify(&result, &agg_pk.vk)?;
        Ok(Some(result))
    }
>>>>>>> 6d4675c3
}

/// Constructs the aggregation stdin, sans the subblock proofs.
pub fn to_aggregation_stdin(
    subblock_host_output: SubblockHostOutput,
    subblock_vk: &SP1VerifyingKey,
) -> SP1Stdin {
    let mut stdin = SP1Stdin::new();

    assert_eq!(
        subblock_host_output.subblock_inputs.len(),
        subblock_host_output.subblock_outputs.len()
    );
    let mut public_values = Vec::new();
    for i in 0..subblock_host_output.subblock_inputs.len() {
        let mut current_public_values = Vec::new();
        let transactions = &subblock_host_output.subblock_inputs[i].current_block.body;
        bincode::serialize_into(&mut current_public_values, transactions).unwrap();

        let serialized =
            rkyv::to_bytes::<rkyv::rancor::BoxedError>(&subblock_host_output.subblock_outputs[i])
                .expect("failed to serialize subblock output")
                .to_vec();

        current_public_values.write_all(&serialized).unwrap();

        public_values.push(current_public_values);
    }
    stdin.write::<Vec<Vec<u8>>>(&public_values);
    stdin.write::<[u32; 8]>(&subblock_vk.hash_u32());
    stdin.write(&subblock_host_output.agg_input);
    stdin.write_vec(subblock_host_output.agg_parent_state);
    stdin
}

fn try_load_input_from_cache(
    cache_dir: Option<&PathBuf>,
    chain_id: u64,
    block_number: u64,
) -> eyre::Result<Option<SubblockHostOutput>> {
    Ok(if let Some(cache_dir) = cache_dir {
        let cache_path = cache_dir.join(format!("input/{}/{}.bin", chain_id, block_number));

        if cache_path.exists() {
            // TODO: prune the cache if invalid instead
            let mut cache_file = std::fs::File::open(cache_path)?;
            let cache_data: SubblockHostOutput = bincode::deserialize_from(&mut cache_file)?;

            Some(cache_data)
        } else {
            None
        }
    } else {
        None
    })
}<|MERGE_RESOLUTION|>--- conflicted
+++ resolved
@@ -137,32 +137,14 @@
 
     let (agg_pk, _agg_vk) = client.setup(include_elf!("rsp-client-eth-agg"));
 
-<<<<<<< HEAD
     let (duration, proof_id) =
-        schedule_task(subblock_pk, agg_pk, client_input, args.execute, args.block_number).await?;
+        schedule_task(subblock_pk, args.block_number, agg_pk, client_input, args.execute).await?;
 
     let mut debug_log_file =
         std::fs::OpenOptions::new().create(true).append(true).open(DEBUG_LOG_FILE.clone()).unwrap();
     debug_log_file
         .write_all(format!("{}, {}, {}\n", args.block_number, proof_id, duration).as_bytes())
         .unwrap();
-=======
-    let proof = schedule_task(
-        subblock_pk,
-        args.block_number,
-        agg_pk,
-        client_input,
-        args.execute,
-        args.simulate,
-    )
-    .await?;
-
-    if let Some(mut proof) = proof {
-        let block_hash = proof.public_values.read::<B256>();
-
-        println!("block hash: {}", block_hash);
-    }
->>>>>>> 6d4675c3
 
     Ok(())
 }
@@ -173,13 +155,7 @@
     agg_pk: SP1ProvingKey,
     inputs: SubblockHostOutput,
     execute: bool,
-<<<<<<< HEAD
-    block_number: u64,
 ) -> eyre::Result<(String, String)> {
-=======
-    simulate: bool,
-) -> eyre::Result<Option<SP1ProofWithPublicValues>> {
->>>>>>> 6d4675c3
     let (subblock_elf, subblock_vk) = (subblock_pk.elf, subblock_pk.vk);
     let agg_elf = agg_pk.elf;
     let addr = std::env::var("CLUSTER_V2_RPC").expect("CLUSTER_V2_RPC must be set");
@@ -243,7 +219,6 @@
 
         if execute {
             let (_public_values, report) = client.execute(&subblock_elf, &stdin).run().unwrap();
-<<<<<<< HEAD
             let mut debug_log_file = std::fs::OpenOptions::new()
                 .create(true)
                 .append(true)
@@ -253,21 +228,13 @@
                 .write_all(format!("subblock, {}\n", report.total_instruction_count()).as_bytes())
                 .unwrap();
 
-            // Write the subblock stdin and elf to subblock_{i}/program.bin and subblock_{i}/stdin.bin
+            // Write the subblock stdin and elf to subblock_{i}/program.bin and
+            // subblock_{i}/stdin.bin
             let subblock_input_dir = format!("{}_subblock_{}", block_number, i);
             std::fs::create_dir_all(&subblock_input_dir).unwrap();
             std::fs::write(format!("{}/program.bin", subblock_input_dir), &subblock_elf).unwrap();
             let stdin = bincode::serialize(&stdin).unwrap();
             std::fs::write(format!("{}/stdin.bin", subblock_input_dir), stdin).unwrap();
-=======
-            let subblock_instruction_count = report.total_instruction_count();
-            total_cycles += subblock_instruction_count;
-            max_cycles = if max_cycles < subblock_instruction_count {
-                subblock_instruction_count
-            } else {
-                max_cycles
-            };
->>>>>>> 6d4675c3
         }
 
         let artifact = artifact_handle.await?;
@@ -358,18 +325,20 @@
         .await
         .map_err(|e| eyre::eyre!("Failed to wait for task: {}", e))?;
 
-<<<<<<< HEAD
+    let duration: String = artifact_client
+        .download_with_type(&duration_artifact, ArtifactType::UnspecifiedArtifactType)
+        .await
+        .map_err(|e| eyre::eyre!("Failed to download duration: {}", e))?;
+
     let result: SP1ProofWithPublicValues = artifact_client
         .download_with_type(&output_artifact, ArtifactType::Proof)
         .await
         .map_err(|e| eyre::eyre!("Failed to download output: {}", e))?;
 
-    let duration: String = artifact_client
-        .download_with_type(&duration_artifact, ArtifactType::UnspecifiedArtifactType)
-        .await
-        .map_err(|e| eyre::eyre!("Failed to download duration: {}", e))?;
-
     client.verify(&result, &agg_pk.vk)?;
+
+    println!("total cycles: {}", total_cycles);
+    println!("max cycles: {}", max_cycles);
 
     // This is the easiest way to find out how long it takes to run the subblock without setup time.
     // YUWEN TODO: change the task ui somehow to accept preprocessed setup.
@@ -380,37 +349,6 @@
     //     .map_err(|e| eyre::eyre!("Failed to update task status: {}", e))?;
 
     Ok((duration, proof_id))
-=======
-    if simulate {
-        let result: String = artifact_client
-            .download_with_type(&output_artifact, ArtifactType::Proof)
-            .await
-            .map_err(|e| eyre::eyre!("Failed to download output: {}", e))?;
-
-        let mut debug_log_file = std::fs::OpenOptions::new()
-            .create(true)
-            .append(true)
-            .open(DEBUG_LOG_FILE.clone())
-            .unwrap();
-        debug_log_file
-            .write_all(
-                format!(
-                    "{}, {}, {}, {}, {}\n",
-                    block_number, proof_id, result, total_cycles, max_cycles
-                )
-                .as_bytes(),
-            )
-            .unwrap();
-        Ok(None)
-    } else {
-        let result: SP1ProofWithPublicValues = artifact_client
-            .download_with_type(&output_artifact, ArtifactType::Proof)
-            .await
-            .map_err(|e| eyre::eyre!("Failed to download output: {}", e))?;
-        client.verify(&result, &agg_pk.vk)?;
-        Ok(Some(result))
-    }
->>>>>>> 6d4675c3
 }
 
 /// Constructs the aggregation stdin, sans the subblock proofs.
