//! Serial subblock execution. Use this one for debugging.

use alloy_provider::ReqwestProvider;
use clap::Parser;
use reth_primitives::B256;
use rsp_client_executor::io::SubblockHostOutput;
use rsp_host_executor::HostExecutor;
use sp1_sdk::{
    include_elf, HashableKey, ProverClient, SP1Proof, SP1ProofWithPublicValues, SP1Stdin,
};
use sp1_worker::{
    artifact::ArtifactType,
    client::ClusterClient,
    proto::{Artifact, TaskType},
    ProofOptions,
};
use std::path::PathBuf;
use tracing_subscriber::{
    filter::EnvFilter, fmt, prelude::__tracing_subscriber_SubscriberExt, util::SubscriberInitExt,
};

mod cli;
use cli::{upload_artifact, ProviderArgs};

/// The arguments for the host executable.
#[derive(Debug, Clone, Parser)]
struct HostArgs {
    /// The block number of the block to execute.
    #[clap(long)]
    block_number: u64,
    #[clap(flatten)]
    provider: ProviderArgs,
    /// Whether to pre-execute the block.
    #[clap(long)]
    execute: bool,
    /// Optional path to the directory containing cached client input. A new cache file will be
    /// created from RPC data if it doesn't already exist.
    #[clap(long)]
    cache_dir: Option<PathBuf>,
    /// Optional path to the proof cache
    #[clap(long)]
    proof_cache_dir: Option<PathBuf>,
    /// The path to the CSV file containing the execution data.
    #[clap(long, default_value = "report.csv")]
    report_path: PathBuf,
}

#[tokio::main]
async fn main() -> eyre::Result<()> {
    // Intialize the environment variables.
    dotenv::dotenv().ok();

    if std::env::var("RUST_LOG").is_err() {
        std::env::set_var("RUST_LOG", "info");
    }

    // Initialize the logger.
    tracing_subscriber::registry().with(fmt::layer()).with(EnvFilter::from_default_env()).init();

    // Parse the command line arguments.
    let args = HostArgs::parse();

    let provider_config = args.provider.clone().into_provider().await?;

    let cache_data = try_load_input_from_cache(
        args.cache_dir.as_ref(),
        provider_config.chain_id,
        args.block_number,
    )?;

    let client_input = match (cache_data, provider_config.rpc_url) {
        (Some(cache_data), _) => cache_data,
        (None, Some(rpc_url)) => {
            // Cache not found but we have RPC
            // Setup the provider.
            let provider = ReqwestProvider::new_http(rpc_url);

            // Setup the host executor.
            let host_executor = HostExecutor::new(provider);

            // Execute the host.
            let cache_data = host_executor
                .execute_subblock(args.block_number)
                .await
                .expect("failed to execute host");

            if let Some(ref cache_dir) = args.cache_dir {
                let input_folder = cache_dir.join(format!("input/{}", provider_config.chain_id));
                if !input_folder.exists() {
                    std::fs::create_dir_all(&input_folder)?;
                }

                let input_path = input_folder.join(format!("{}.bin", args.block_number));
                let mut cache_file = std::fs::File::create(input_path)?;

                bincode::serialize_into(&mut cache_file, &cache_data)?;
            }

            cache_data
        }
        (None, None) => {
            eyre::bail!("cache not found and RPC URL not provided")
        }
    };

    // Generate the proof.
    let client = ProverClient::from_env();

    let cluster_client = ClusterClient::new();

    // Setup the proving key and verification key.
    let (subblock_pk, subblock_vk) = client.setup(include_elf!("rsp-client-eth-subblock"));

<<<<<<< HEAD
    let elf_artifact =
        upload_artifact(&cluster_client, "subblock_elf", &subblock_pk.elf, ArtifactType::Program)
            .await?;
=======
    let elf_artifact = upload_artifact(
        &cluster_client,
        "subblock_elf",
        subblock_pk.elf.clone(),
        ArtifactType::Program,
    )
    .await?;
>>>>>>> c59a6e95

    let mut public_values = Vec::new();
    let mut agg_stdin = SP1Stdin::new();
    for i in 0..client_input.subblock_inputs.len() {
        let input = &client_input.subblock_inputs[i];
        let parent_state = &client_input.subblock_parent_states[i];

        // Execute the block inside the zkVM.
        let mut stdin = SP1Stdin::new();
        stdin.write(&input);
        stdin.write_vec(parent_state.clone());
<<<<<<< HEAD
=======
        stdin.write_vec(input_state_diff.clone());
>>>>>>> c59a6e95

        if args.execute {
            let (_public_values, execution_report) =
                client.execute(&subblock_pk.elf, &stdin).run().unwrap();
            println!(
                "total instructions for subblock: {}",
                execution_report.total_instruction_count()
            );
        }
        // Generate the subblock proof.
        let proof =
            schedule_controller(elf_artifact.clone(), stdin, &cluster_client, args.execute).await?;

        // Write the output to the public values.
        public_values.push(proof.public_values.clone());

<<<<<<< HEAD
=======
        println!("public values: {:?}", proof.public_values.hash());
        // println!("is_last_subblock: {}", input.is_last_subblock);

>>>>>>> c59a6e95
        let SP1Proof::Compressed(proof) = proof.proof else { panic!() };
        agg_stdin.write_proof(*proof, subblock_vk.vk.clone());
    }
    println!("subblock proofs generated");

    let (pk, _agg_vk) = client.setup(include_elf!("rsp-client-eth-agg"));

    let agg_elf_artifact =
        upload_artifact(&cluster_client, "agg_elf", &pk.elf, ArtifactType::Program).await?;

    let public_values = public_values.iter().map(|p| p.to_vec()).collect::<Vec<_>>();
    agg_stdin.write::<Vec<Vec<u8>>>(&public_values);
    agg_stdin.write::<[u32; 8]>(&subblock_vk.hash_u32());
    agg_stdin.write(&client_input.agg_input);
    agg_stdin.write_vec(client_input.agg_parent_state);

<<<<<<< HEAD
    if args.execute {
        let (_public_values, execution_report) = client.execute(&pk.elf, &agg_stdin).run().unwrap();
        println!("total instructions for agg: {}", execution_report.total_instruction_count());
    }

=======
    // if args.execute {
    //     let (_public_values, execution_report) = client.execute(&pk.elf, &agg_stdin).run().unwrap();
    //     println!("total instructions for agg: {}", execution_report.total_instruction_count());
    // }
    // let mut proof = client.prove(&pk, &agg_stdin).compressed().run().unwrap();

    let client = ProverClient::from_env();
    if args.execute {
        let (_public_values, execution_report) =
            client.execute(&pk.elf, &agg_stdin).deferred_proof_verification(false).run().unwrap();
        println!("total instructions for agg: {}", execution_report.total_instruction_count());
    }
>>>>>>> c59a6e95
    let mut proof =
        schedule_controller(agg_elf_artifact.clone(), agg_stdin, &cluster_client, args.execute)
            .await?;
    let block_hash = proof.public_values.read::<B256>();
    println!("Block hash: {}", block_hash);

    Ok(())
}

fn try_load_input_from_cache(
    cache_dir: Option<&PathBuf>,
    chain_id: u64,
    block_number: u64,
) -> eyre::Result<Option<SubblockHostOutput>> {
    Ok(if let Some(cache_dir) = cache_dir {
        let cache_path = cache_dir.join(format!("input/{}/{}.bin", chain_id, block_number));

        if cache_path.exists() {
            // TODO: prune the cache if invalid instead
            let mut cache_file = std::fs::File::open(cache_path)?;
            let cache_data: SubblockHostOutput = bincode::deserialize_from(&mut cache_file)?;

            Some(cache_data)
        } else {
            None
        }
    } else {
        None
    })
}

async fn schedule_controller(
    elf_artifact: Artifact,
    stdin: SP1Stdin,
    cluster_client: &ClusterClient,
    _execute: bool,
) -> eyre::Result<SP1ProofWithPublicValues> {
    let stdin_artifact: Artifact =
        upload_artifact(cluster_client, "subblock_stdin", stdin, ArtifactType::Stdin).await?;

    let proof_options = ProofOptions::subblock();
    let proof_options_artifact: Artifact = upload_artifact(
        cluster_client,
        "subblock_proof_options",
        proof_options,
        ArtifactType::UnspecifiedArtifactType,
    )
    .await?;
    // Create an empty artifact for the output
    let output_artifact: Artifact =
        cluster_client
            .create_artifact_blocking("subblock_output", 0)
            .map_err(|e| eyre::eyre!("Failed to create output artifact: {}", e))?;

    let proof_id = "yuwen".to_string();

    let input_ids = vec![elf_artifact.id, stdin_artifact.id, proof_options_artifact.id];

    let task_id = cluster_client
        .create_task(
            TaskType::Sp1Controller,
            &input_ids,
            &[output_artifact.id.clone()],
            proof_id,
            None,
            None,
        )
        .await
        .map_err(|e| eyre::eyre!("Failed to create task: {}", e))?;

    println!("Task created: {}", task_id);
    cluster_client
        .wait_tasks(&[task_id.clone()])
        .await
        .map_err(|e| eyre::eyre!("Failed to wait for task: {}", e))?;

    let result: SP1ProofWithPublicValues = output_artifact
        .download_proof(&cluster_client.http)
        .await
        .map_err(|e| eyre::eyre!("Failed to download output: {}", e))?;

    // println!("run again, this time setup is cached.");
    // cluster_client
    //     .update_task_status(&task_id, sp1_worker::proto::TaskStatus::Pending)
    //     .await
    //     .map_err(|e| eyre::eyre!("Failed to update task status: {}", e))?;

    // cluster_client
    //     .wait_tasks(&[task_id])
    //     .await
    //     .map_err(|e| eyre::eyre!("Failed to wait for task: {}", e))?;

    Ok(result)
}<|MERGE_RESOLUTION|>--- conflicted
+++ resolved
@@ -111,19 +111,9 @@
     // Setup the proving key and verification key.
     let (subblock_pk, subblock_vk) = client.setup(include_elf!("rsp-client-eth-subblock"));
 
-<<<<<<< HEAD
     let elf_artifact =
         upload_artifact(&cluster_client, "subblock_elf", &subblock_pk.elf, ArtifactType::Program)
             .await?;
-=======
-    let elf_artifact = upload_artifact(
-        &cluster_client,
-        "subblock_elf",
-        subblock_pk.elf.clone(),
-        ArtifactType::Program,
-    )
-    .await?;
->>>>>>> c59a6e95
 
     let mut public_values = Vec::new();
     let mut agg_stdin = SP1Stdin::new();
@@ -135,10 +125,6 @@
         let mut stdin = SP1Stdin::new();
         stdin.write(&input);
         stdin.write_vec(parent_state.clone());
-<<<<<<< HEAD
-=======
-        stdin.write_vec(input_state_diff.clone());
->>>>>>> c59a6e95
 
         if args.execute {
             let (_public_values, execution_report) =
@@ -155,12 +141,6 @@
         // Write the output to the public values.
         public_values.push(proof.public_values.clone());
 
-<<<<<<< HEAD
-=======
-        println!("public values: {:?}", proof.public_values.hash());
-        // println!("is_last_subblock: {}", input.is_last_subblock);
-
->>>>>>> c59a6e95
         let SP1Proof::Compressed(proof) = proof.proof else { panic!() };
         agg_stdin.write_proof(*proof, subblock_vk.vk.clone());
     }
@@ -177,26 +157,11 @@
     agg_stdin.write(&client_input.agg_input);
     agg_stdin.write_vec(client_input.agg_parent_state);
 
-<<<<<<< HEAD
     if args.execute {
         let (_public_values, execution_report) = client.execute(&pk.elf, &agg_stdin).run().unwrap();
         println!("total instructions for agg: {}", execution_report.total_instruction_count());
     }
 
-=======
-    // if args.execute {
-    //     let (_public_values, execution_report) = client.execute(&pk.elf, &agg_stdin).run().unwrap();
-    //     println!("total instructions for agg: {}", execution_report.total_instruction_count());
-    // }
-    // let mut proof = client.prove(&pk, &agg_stdin).compressed().run().unwrap();
-
-    let client = ProverClient::from_env();
-    if args.execute {
-        let (_public_values, execution_report) =
-            client.execute(&pk.elf, &agg_stdin).deferred_proof_verification(false).run().unwrap();
-        println!("total instructions for agg: {}", execution_report.total_instruction_count());
-    }
->>>>>>> c59a6e95
     let mut proof =
         schedule_controller(agg_elf_artifact.clone(), agg_stdin, &cluster_client, args.execute)
             .await?;
