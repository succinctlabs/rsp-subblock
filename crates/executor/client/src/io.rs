--- conflicted
+++ resolved
@@ -90,11 +90,7 @@
 }
 
 impl SubblockHostOutput {
-<<<<<<< HEAD
-    pub fn validate(&self, state_diffs: Option<Vec<HashedPostState>>) -> bool {
-=======
     pub fn validate(&self, state_diffs: Option<Vec<HashedPostState>>) -> Result<(), ClientError> {
->>>>>>> 2552e2a1
         let current_block = self.agg_input.current_block.clone();
         let executor_difficulty = current_block.header.difficulty;
         for (i, subblock_input) in self.subblock_inputs.iter().enumerate() {
@@ -123,11 +119,7 @@
             );
             let wrap_ref = WrapDatabaseRef(trie_db);
             let debug_execution_output =
-<<<<<<< HEAD
-                EthereumVariant::execute(&input, executor_difficulty, wrap_ref).unwrap();
-=======
                 EthereumVariant::execute(&input, executor_difficulty, wrap_ref)?;
->>>>>>> 2552e2a1
             let receipts = debug_execution_output.receipts.clone();
             let outcome = ExecutionOutcome::new(
                 debug_execution_output.state,
@@ -150,17 +142,6 @@
             };
 
             if debug_subblock_output != subblock_output {
-<<<<<<< HEAD
-                println!(
-                    "output state root: {:?} {:?}",
-                    debug_subblock_output.output_state_root, subblock_output.output_state_root
-                );
-                println!(
-                    "input state root: {:?} {:?}",
-                    debug_subblock_output.input_state_root, subblock_output.input_state_root
-                );
-                return false;
-=======
                 eprintln!(
                     "output state root: {:?} {:?}",
                     debug_subblock_output.output_state_root, subblock_output.output_state_root
@@ -170,33 +151,21 @@
                     debug_subblock_output.input_state_root, subblock_output.input_state_root
                 );
                 return Err(ClientError::InvalidSubblockOutput);
->>>>>>> 2552e2a1
             }
             let Some(ref state_diffs) = state_diffs else {
                 continue;
             };
             let state_diff = state_diffs[i].clone();
             if outcome.hash_state_slow() != state_diff {
-<<<<<<< HEAD
-                println!(
-=======
                 eprintln!(
->>>>>>> 2552e2a1
                     "reconstructed hashedpoststate doesn't match target post state \n{} \n{}",
                     outcome.hash_state_slow().into_sorted().display(),
                     state_diff.into_sorted().display()
                 );
-<<<<<<< HEAD
-                return false;
-            }
-        }
-        true
-=======
                 return Err(ClientError::InvalidStateDiff);
             }
         }
         Ok(())
->>>>>>> 2552e2a1
     }
 }
 
@@ -295,23 +264,13 @@
     Eq,
 )]
 pub struct SubblockOutput {
-<<<<<<< HEAD
-    /// The state diff from just this subblock.
-    ///
-    /// This will be applied to the `input_state_diff` in the aggregation program.
-=======
     /// The new state root after executing this subblock.
->>>>>>> 2552e2a1
     pub output_state_root: B256,
     /// The logs bloom.
     pub logs_bloom: Bloom,
     /// The transaction receipts.
     pub receipts: Vec<Receipt>,
-<<<<<<< HEAD
-    /// Input state diff.
-=======
     /// The state root before executing this subblock.
->>>>>>> 2552e2a1
     pub input_state_root: B256,
     // pub requests: Vec<Request>, // This is only needed for pectra.
 }
