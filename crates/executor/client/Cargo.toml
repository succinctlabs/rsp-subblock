[package]
name = "rsp-client-executor"
description = ""
version.workspace = true
edition.workspace = true
license.workspace = true
homepage.workspace = true
repository.workspace = true

[lints]
workspace = true

[dependencies]
thiserror.workspace = true
serde_json.workspace = true
serde.workspace = true
tokio.workspace = true
sha2.workspace = true
itertools = "0.13.0"
url.workspace = true
futures.workspace = true
bincode.workspace = true
rkyv.workspace = true
cfg-if.workspace = true
<<<<<<< HEAD
=======

>>>>>>> 6d4675c3
# workspace
rsp-witness-db.workspace = true
rsp-primitives.workspace = true
rsp-mpt.workspace = true

# reth
reth-consensus.workspace = true
reth-ethereum-consensus.workspace = true
reth-optimism-consensus.workspace = true
reth-execution-types.workspace = true
reth-primitives.workspace = true
reth-storage-errors.workspace = true
reth-trie.workspace = true
reth-evm.workspace = true
reth-evm-ethereum.workspace = true
reth-evm-optimism.workspace = true
reth-errors.workspace = true
reth-chainspec.workspace = true
reth-revm.workspace = true

# revm
revm.workspace = true
revm-primitives.workspace = true

# alloy
alloy-primitives.workspace = true
alloy-rlp.workspace = true

# sp1
<<<<<<< HEAD
sp1-zkvm = { git = "https://github.com/succinctlabs/sp1-wip.git", branch = "yuwen/debug", features = ["verify", "lib"] }
=======
sp1-zkvm = { git = "https://github.com/succinctlabs/sp1-wip.git", branch = "yuwen/initial-deferred-digest", features = ["verify"] }
>>>>>>> 6d4675c3

[dev-dependencies]<|MERGE_RESOLUTION|>--- conflicted
+++ resolved
@@ -22,10 +22,7 @@
 bincode.workspace = true
 rkyv.workspace = true
 cfg-if.workspace = true
-<<<<<<< HEAD
-=======
 
->>>>>>> 6d4675c3
 # workspace
 rsp-witness-db.workspace = true
 rsp-primitives.workspace = true
@@ -55,10 +52,6 @@
 alloy-rlp.workspace = true
 
 # sp1
-<<<<<<< HEAD
-sp1-zkvm = { git = "https://github.com/succinctlabs/sp1-wip.git", branch = "yuwen/debug", features = ["verify", "lib"] }
-=======
 sp1-zkvm = { git = "https://github.com/succinctlabs/sp1-wip.git", branch = "yuwen/initial-deferred-digest", features = ["verify"] }
->>>>>>> 6d4675c3
 
 [dev-dependencies]