mod error;
pub use error::Error as HostError;
use std::{
    collections::{BTreeSet, HashMap},
    marker::PhantomData,
};

use alloy_provider::{network::AnyNetwork, Provider};
use alloy_transport::Transport;
use reth_execution_types::ExecutionOutcome;
use reth_primitives::{proofs, Block, Bloom, Receipts, B256, U256};
use revm::db::{CacheDB, WrapDatabaseRef};
use revm_primitives::{keccak256, Address};
use rsp_client_executor::{
    io::{
        AggregationInput, ClientExecutorInput, SubblockHostOutput, SubblockInput, SubblockOutput,
        TrieDB,
    },
    ChainVariant, EthereumVariant, LineaVariant, OptimismVariant, SepoliaVariant, Variant,
};
use rsp_mpt::EthereumState;
use rsp_primitives::account_proof::eip1186_proof_to_account_proof;
use rsp_rpc_db::RpcDb;

/// An executor that fetches data from a [Provider] to execute blocks in the [ClientExecutor].
#[derive(Debug, Clone)]
pub struct HostExecutor<T: Transport + Clone, P: Provider<T, AnyNetwork> + Clone> {
    /// The provider which fetches data.
    pub provider: P,
    /// A phantom type to make the struct generic over the transport.
    pub phantom: PhantomData<T>,
}
lazy_static::lazy_static! {
    /// Number of transactions per subblock.
    pub static ref SUBBLOCK_GAS_LIMIT: u64 = std::env::var("SUBBLOCK_GAS_LIMIT")
        .map(|s| s.parse().unwrap())
        .unwrap_or(1_000_000);
}

fn merge_state_requests(
    state_requests: &mut HashMap<Address, Vec<U256>>,
    subblock_state_requests: &HashMap<Address, Vec<U256>>,
) {
    for (address, keys) in subblock_state_requests.iter() {
        state_requests.entry(*address).or_default().extend(keys.iter().cloned());
    }
}

impl<T: Transport + Clone, P: Provider<T, AnyNetwork> + Clone> HostExecutor<T, P> {
    /// Create a new [`HostExecutor`] with a specific [Provider] and [Transport].
    pub fn new(provider: P) -> Self {
        Self { provider, phantom: PhantomData }
    }

    /// Executes the block with the given block number.
    pub async fn execute(
        &self,
        block_number: u64,
        variant: ChainVariant,
    ) -> Result<ClientExecutorInput, HostError> {
        match variant {
            ChainVariant::Ethereum => self.execute_variant::<EthereumVariant>(block_number).await,
            ChainVariant::Optimism => self.execute_variant::<OptimismVariant>(block_number).await,
            ChainVariant::Linea => self.execute_variant::<LineaVariant>(block_number).await,
            ChainVariant::Sepolia => self.execute_variant::<SepoliaVariant>(block_number).await,
        }
    }

    /// Executes the block with the given block number and returns the client input for each
    /// subblock.
    ///
    /// TODO: all variants
    pub async fn execute_subblock(
        &self,
        block_number: u64,
    ) -> Result<SubblockHostOutput, HostError> {
        self.execute_variant_subblocks::<EthereumVariant>(block_number).await
    }

    async fn execute_variant<V>(&self, block_number: u64) -> Result<ClientExecutorInput, HostError>
    where
        V: Variant,
    {
        // Fetch the current block and the previous block from the provider.
        tracing::info!("fetching the current block and the previous block");

        let current_block = self
            .provider
            .get_block_by_number(block_number.into(), true)
            .await?
            .ok_or(HostError::ExpectedBlock(block_number))
            .map(|block| Block::try_from(block.inner))??;

        let previous_block = self
            .provider
            .get_block_by_number((block_number - 1).into(), true)
            .await?
            .ok_or(HostError::ExpectedBlock(block_number))
            .map(|block| Block::try_from(block.inner))??;

        // Setup the spec for the block executor.
        tracing::info!("setting up the spec for the block executor");
        let spec = V::spec();

        // Setup the database for the block executor.
        tracing::info!("setting up the database for the block executor");
        let rpc_db = RpcDb::new(self.provider.clone(), block_number - 1);
        let cache_db = CacheDB::new(&rpc_db);

        // Execute the block and fetch all the necessary data along the way.
        tracing::info!(
            "executing the block and with rpc db: block_number={}, transaction_count={}",
            block_number,
            current_block.body.len()
        );

        let executor_block_input = V::pre_process_block(&current_block)
            .with_recovered_senders()
            .ok_or(HostError::FailedToRecoverSenders)?;

        let executor_difficulty = current_block.header.difficulty;
        let executor_output = V::execute(&executor_block_input, executor_difficulty, cache_db)?;

        // Validate the block post execution.
        tracing::info!("validating the block post execution");
        V::validate_block_post_execution(
            &executor_block_input,
            &spec,
            &executor_output.receipts,
            &executor_output.requests,
        )?;

        // Accumulate the logs bloom.
        tracing::info!("accumulating the logs bloom");
        let mut logs_bloom = Bloom::default();
        executor_output.receipts.iter().for_each(|r| {
            logs_bloom.accrue_bloom(&r.bloom_slow());
        });

        // Convert the output to an execution outcome.
        let executor_outcome = ExecutionOutcome::new(
            executor_output.state,
            Receipts::from(executor_output.receipts),
            current_block.header.number,
            vec![executor_output.requests.into()],
        );

        let state_requests = rpc_db.get_state_requests();

        // For every account we touched, fetch the storage proofs for all the slots we touched.
        tracing::info!("fetching storage proofs");
        let mut before_storage_proofs = Vec::new();
        let mut after_storage_proofs = Vec::new();

        for (address, used_keys) in state_requests.iter() {
            let modified_keys = executor_outcome
                .state()
                .state
                .get(address)
                .map(|account| {
                    account.storage.keys().map(|key| B256::from(*key)).collect::<BTreeSet<_>>()
                })
                .unwrap_or_default()
                .into_iter()
                .collect::<Vec<_>>();

            let keys = used_keys
                .iter()
                .map(|key| B256::from(*key))
                .chain(modified_keys.clone().into_iter())
                .collect::<BTreeSet<_>>()
                .into_iter()
                .collect::<Vec<_>>();

            let storage_proof = self
                .provider
                .get_proof(*address, keys.clone())
                .block_id((block_number - 1).into())
                .await?;
            before_storage_proofs.push(eip1186_proof_to_account_proof(storage_proof));

            let storage_proof = self
                .provider
                .get_proof(*address, modified_keys)
                .block_id((block_number).into())
                .await?;
            after_storage_proofs.push(eip1186_proof_to_account_proof(storage_proof));
        }

        let state = EthereumState::from_transition_proofs(
            previous_block.state_root,
            &before_storage_proofs.iter().map(|item| (item.address, item.clone())).collect(),
            &after_storage_proofs.iter().map(|item| (item.address, item.clone())).collect(),
        )?;

        // Verify the state root.
        tracing::info!("verifying the state root");
        let state_root = {
            let mut mutated_state = state.clone();
            mutated_state.update(&executor_outcome.hash_state_slow());
            mutated_state.state_root()
        };
        if state_root != current_block.state_root {
            return Err(HostError::StateRootMismatch(state_root, current_block.state_root));
        }

        // Derive the block header.
        //
        // Note: the receipts root and gas used are verified by `validate_block_post_execution`.
        let mut header = current_block.header.clone();
        header.parent_hash = previous_block.hash_slow();
        header.ommers_hash = proofs::calculate_ommers_root(&current_block.ommers);
        header.state_root = current_block.state_root;
        header.transactions_root = proofs::calculate_transaction_root(&current_block.body);
        header.receipts_root = current_block.header.receipts_root;
        header.withdrawals_root = current_block
            .withdrawals
            .clone()
            .map(|w| proofs::calculate_withdrawals_root(w.into_inner().as_slice()));
        header.logs_bloom = logs_bloom;
        header.requests_root =
            current_block.requests.as_ref().map(|r| proofs::calculate_requests_root(&r.0));

        // Assert the derived header is correct.
        let constructed_header_hash = header.hash_slow();
        let target_hash = current_block.header.hash_slow();
        if constructed_header_hash != target_hash {
            return Err(HostError::HeaderMismatch(constructed_header_hash, target_hash));
        }

        // Log the result.
        tracing::info!(
            "successfully executed block: block_number={}, block_hash={}, state_root={}",
            current_block.header.number,
            header.hash_slow(),
            state_root
        );

        // Fetch the parent headers needed to constrain the BLOCKHASH opcode.
        let oldest_ancestor = *rpc_db.oldest_ancestor.borrow();
        let mut ancestor_headers = vec![];
        tracing::info!("fetching {} ancestor headers", block_number - oldest_ancestor);
        for height in (oldest_ancestor..=(block_number - 1)).rev() {
            let block = self
                .provider
                .get_block_by_number(height.into(), false)
                .await?
                .ok_or(HostError::ExpectedBlock(height))?;

            ancestor_headers.push(block.inner.header.try_into()?);
        }

        // Create the client input.
        let client_input = ClientExecutorInput {
            current_block: V::pre_process_block(&current_block),
            ancestor_headers,
            parent_state: state,
            state_requests,
            bytecodes: rpc_db.get_bytecodes(),
        };
        tracing::info!("successfully generated client input");

        Ok(client_input)
    }

    async fn execute_variant_subblocks<V>(
        &self,
        block_number: u64,
    ) -> Result<SubblockHostOutput, HostError>
    where
        V: Variant,
    {
        // Fetch the current block and the previous block from the provider.
        tracing::info!("fetching the current block and the previous block");
        let current_block = self
            .provider
            .get_block_by_number(block_number.into(), true)
            .await?
            .ok_or(HostError::ExpectedBlock(block_number))
            .map(|block| Block::try_from(block.inner))??;

        let previous_block = self
            .provider
            .get_block_by_number((block_number - 1).into(), true)
            .await?
            .ok_or(HostError::ExpectedBlock(block_number))
            .map(|block| Block::try_from(block.inner))??;

        let total_transactions = current_block.body.len() as u64;

        let previous_block_hash = previous_block.hash_slow();

        // Setup the spec for the block executor.
        tracing::info!("setting up the spec for the block executor");

        // Setup the database for the block executor.
        tracing::info!("setting up the database for the block executor");
        let mut rpc_db = RpcDb::new(self.provider.clone(), block_number - 1);

        // Execute the block and fetch all the necessary data along the way.
        tracing::info!(
            "executing the block and with rpc db: block_number={}, transaction_count={}",
            block_number,
            total_transactions
        );

        let executor_block_input = V::pre_process_block(&current_block)
            .with_recovered_senders()
            .ok_or(HostError::FailedToRecoverSenders)?;

        let executor_difficulty = current_block.header.difficulty;

        let mut cumulative_executor_outcomes = ExecutionOutcome::default();
        let mut cumulative_state_requests = HashMap::new();

        let mut all_state_requests = Vec::new();
        let mut all_executor_outcomes = Vec::new();

        let mut num_transactions_completed: u64 = 0;

        let mut subblock_inputs = Vec::new();
        let mut global_logs_bloom = Bloom::default();

        let mut subblock_outputs = Vec::new();
        let mut subblock_parent_states = Vec::new();

        let mut state_diffs = Vec::new();

        while current_block.body.len() as u64 > num_transactions_completed {
            tracing::info!("executing subblock");
            let cache_db = CacheDB::new(&rpc_db);
            let mut subblock_input = executor_block_input.clone();
            subblock_input.body =
                subblock_input.body[num_transactions_completed as usize..].to_vec();
            subblock_input.senders =
                subblock_input.senders[num_transactions_completed as usize..].to_vec();

            let is_first_subblock = num_transactions_completed == 0;
            subblock_input.is_first_subblock = is_first_subblock;
            subblock_input.is_last_subblock = false;
            subblock_input.subblock_gas_limit = *SUBBLOCK_GAS_LIMIT;

            tracing::info!("num transactions left: {}", subblock_input.body.len());

            // This looks suspiciously normal... it's because I put all the subblock config in the BlockWithSenders
            let subblock_output = V::execute(&subblock_input, executor_difficulty, cache_db)?;

            let num_executed_transactions = subblock_output.receipts.len();
            let upper = num_transactions_completed + num_executed_transactions as u64;
<<<<<<< HEAD
            let is_last_subblock = upper == current_block.body.len() as u64;
=======
            let is_last_subblock = upper == executor_block_input.body.len() as u64;
>>>>>>> c59a6e95

            tracing::info!(
                "successfully executed subblock: num_transactions_completed={}, upper={}",
                num_transactions_completed,
                upper
            );

            // Accumulate the logs bloom.
            tracing::info!("accumulating the logs bloom");
            let mut logs_bloom = Bloom::default();
            subblock_output.receipts.iter().for_each(|r| {
                logs_bloom.accrue_bloom(&r.bloom_slow());
            });
            global_logs_bloom.accrue_bloom(&logs_bloom);

            // Using the diffs from the bundle, update the RPC DB.
            rpc_db.update_state_diffs(&subblock_output.state);

            let receipts = subblock_output.receipts.clone();

            // Convert the output to an execution outcome.
            let executor_outcome = ExecutionOutcome::new(
                subblock_output.state,
                Receipts::from(subblock_output.receipts),
                current_block.header.number,
                vec![subblock_output.requests.into()],
            );

            all_executor_outcomes.push(executor_outcome.clone());

            // Save the subblock's `HashedPostState` for debugging.
            let target_post_state = executor_outcome.hash_state_slow();

            state_diffs.push(target_post_state);

            let subblock_output = SubblockOutput {
                receipts,
                logs_bloom,
                output_state_root: B256::default(),
                input_state_root: B256::default(),
            };
            subblock_outputs.push(subblock_output);

            // Accumulate this subblock's `ExecutionOutcome` into `cumulative_executor_outcomes`.
            cumulative_executor_outcomes.extend(executor_outcome);

            // Construct a sparse parent state from the subblock's state requests. The subblock will
            // read from this sparse trie.
            let subblock_state_requests = rpc_db.get_state_requests();
            // Merge the state requests from the subblock into `cumulative_state_requests`.
            merge_state_requests(&mut cumulative_state_requests, &subblock_state_requests);

            all_state_requests.push(subblock_state_requests);

            let mut subblock_input = SubblockInput {
                current_block: V::pre_process_block(&current_block),
                block_hashes: HashMap::new(),
                bytecodes: rpc_db.get_bytecodes(),
                is_first_subblock,
                is_last_subblock,
            };

            // Slice the correct transactions for this subblock
            subblock_input.current_block.body = subblock_input.current_block.body
                [num_transactions_completed as usize..upper as usize]
                .to_vec();

            // Advance subblock
            num_transactions_completed = upper;
            rpc_db.advance_subblock();

            subblock_inputs.push(subblock_input);
        }

        // Commented this out for now, since gas used won't line up.
        // need to check this at the end.
        // Validate the block post execution.
        // tracing::info!("validating the block post execution");
        // V::validate_block_post_execution(
        //     &subblock_input,
        //     &spec,
        //     &subblock_output.receipts,
        //     &subblock_output.requests,
        // )?;

        // Build parent state from modified keys and used keys from this subblock
        let mut before_storage_proofs = Vec::new();
        let mut after_storage_proofs = Vec::new();

        for (address, used_keys) in cumulative_state_requests.iter() {
            let modified_keys = cumulative_executor_outcomes
                .state()
                .state
                .get(address)
                .map(|account| {
                    account.storage.keys().map(|key| B256::from(*key)).collect::<BTreeSet<_>>()
                })
                .unwrap_or_default()
                .into_iter()
                .collect::<Vec<_>>();

            let keys = used_keys
                .iter()
                .map(|key| B256::from(*key))
                .chain(modified_keys.clone().into_iter())
                .collect::<BTreeSet<_>>()
                .into_iter()
                .collect::<Vec<_>>();

            let storage_proof = self
                .provider
                .get_proof(*address, keys.clone())
                .block_id((block_number - 1).into())
                .await?;
            before_storage_proofs.push(eip1186_proof_to_account_proof(storage_proof));

            let storage_proof = self
                .provider
                .get_proof(*address, modified_keys)
                .block_id((block_number).into())
                .await?;
            after_storage_proofs.push(eip1186_proof_to_account_proof(storage_proof));
        }

        let parent_state = EthereumState::from_transition_proofs(
            previous_block.state_root,
            &before_storage_proofs.iter().map(|item| (item.address, item.clone())).collect(),
            &after_storage_proofs.iter().map(|item| (item.address, item.clone())).collect(),
        )?;

        let cumulative_state_diffs = cumulative_executor_outcomes.hash_state_slow();

        // Update the parent state with the cumulative state diffs from all subblocks.
        let mut mutated_state = parent_state.clone();
        mutated_state.update(&cumulative_state_diffs);

        // Verify the state root.
        let state_root = mutated_state.state_root();
        if state_root != current_block.state_root {
            return Err(HostError::StateRootMismatch(state_root, current_block.state_root));
        }

        // Derive the block header.
        //
        // Note: the receipts root and gas used are verified by `validate_block_post_execution`.
        let mut header = current_block.header.clone();
        header.parent_hash = previous_block_hash;
        header.ommers_hash = proofs::calculate_ommers_root(&current_block.ommers);
        header.state_root = current_block.state_root;
        header.transactions_root = proofs::calculate_transaction_root(&current_block.body);
        header.receipts_root = current_block.header.receipts_root;
        header.withdrawals_root = current_block
            .withdrawals
            .clone()
            .map(|w| proofs::calculate_withdrawals_root(w.into_inner().as_slice()));
        header.logs_bloom = global_logs_bloom;
        header.requests_root =
            current_block.requests.as_ref().map(|r| proofs::calculate_requests_root(&r.0));

        // Assert the derived header is correct.
        let constructed_header_hash = header.hash_slow();
        let target_hash = current_block.header.hash_slow();
        if constructed_header_hash != target_hash {
            return Err(HostError::HeaderMismatch(constructed_header_hash, target_hash));
        }

        // Log the result.
        tracing::info!(
            "successfully executed block: block_number={}, block_hash={}, state_root={}",
            current_block.header.number,
            header.hash_slow(),
            current_block.state_root
        );

        // Fetch the parent headers needed to constrain the BLOCKHASH opcode.
        let oldest_ancestor = *rpc_db.oldest_ancestor.borrow();
        let mut ancestor_headers = vec![];
        let mut block_hashes = HashMap::new();
        tracing::info!("fetching {} ancestor headers", block_number - oldest_ancestor);
        for height in (oldest_ancestor..=(block_number - 1)).rev() {
            let block = self
                .provider
                .get_block_by_number(height.into(), false)
                .await?
                .ok_or(HostError::ExpectedBlock(height))?;

            block_hashes.insert(height, block.inner.header.hash);
            ancestor_headers.push(block.inner.header.try_into()?);
        }

        let aggregation_input = AggregationInput {
            current_block: V::pre_process_block(&current_block),
            ancestor_headers,
            bytecodes: rpc_db.get_bytecodes(),
        };

        let parent_state_bytes =
            rkyv::to_bytes::<rkyv::rancor::Error>(&parent_state).unwrap().to_vec();

        let mut big_state = parent_state.clone();
        for i in 0..subblock_inputs.len() {
            let input_root = big_state.state_root();
            // Get the touched addresses / storage slots in this subblock.
            let mut touched_state = HashMap::new();
            for (address, used_keys) in all_state_requests[i].iter() {
                let modified_keys = all_executor_outcomes[i]
                    .state()
                    .state
                    .get(address)
                    .map(|account| {
                        account.storage.keys().map(|key| B256::from(*key)).collect::<BTreeSet<_>>()
                    })
                    .unwrap_or_default()
                    .into_iter()
                    .collect::<Vec<_>>();

                let keys = used_keys
                    .iter()
                    .map(|key| B256::from(*key))
                    .chain(modified_keys.clone().into_iter())
                    .collect::<BTreeSet<_>>()
                    .into_iter()
                    .map(keccak256)
                    .collect::<Vec<_>>();

                // println!("touched state: {:?}", touched_state);

                touched_state.insert(keccak256(address), keys);
            }

            let mut subblock_parent_state = big_state.clone();
            let prev_root = subblock_parent_state.state_root();
            subblock_parent_state.prune(&touched_state);
            subblock_parent_state.state_trie.invalidate_ref_cache();
            let new_root = subblock_parent_state.state_root();
            assert_eq!(prev_root, new_root);
            subblock_parent_states.push(
                rkyv::to_bytes::<rkyv::rancor::Error>(&subblock_parent_state).unwrap().to_vec(),
            );
            big_state.update(&state_diffs[i]);
            let output_root = big_state.state_root();

            subblock_outputs[i].input_state_root = input_root;
            subblock_outputs[i].output_state_root = output_root;

            let subblock_input = &mut subblock_inputs[i];
            subblock_input.block_hashes = block_hashes.clone();
        }

        println!("subblock_input_diffs_1: {:?}", subblock_input_diffs[0]);

        let all_subblock_outputs = SubblockHostOutput {
            subblock_inputs,
            subblock_parent_states,
            subblock_outputs,
            agg_input: aggregation_input,
            agg_parent_state: parent_state_bytes,
        };

        #[cfg(debug_assertions)]
        {
            let is_valid = all_subblock_outputs.validate(Some(state_diffs));
            assert!(is_valid);
        }

        Ok(all_subblock_outputs)
    }
}<|MERGE_RESOLUTION|>--- conflicted
+++ resolved
@@ -9,12 +9,11 @@
 use alloy_transport::Transport;
 use reth_execution_types::ExecutionOutcome;
 use reth_primitives::{proofs, Block, Bloom, Receipts, B256, U256};
-use revm::db::{CacheDB, WrapDatabaseRef};
+use revm::db::CacheDB;
 use revm_primitives::{keccak256, Address};
 use rsp_client_executor::{
     io::{
         AggregationInput, ClientExecutorInput, SubblockHostOutput, SubblockInput, SubblockOutput,
-        TrieDB,
     },
     ChainVariant, EthereumVariant, LineaVariant, OptimismVariant, SepoliaVariant, Variant,
 };
@@ -347,11 +346,7 @@
 
             let num_executed_transactions = subblock_output.receipts.len();
             let upper = num_transactions_completed + num_executed_transactions as u64;
-<<<<<<< HEAD
             let is_last_subblock = upper == current_block.body.len() as u64;
-=======
-            let is_last_subblock = upper == executor_block_input.body.len() as u64;
->>>>>>> c59a6e95
 
             tracing::info!(
                 "successfully executed subblock: num_transactions_completed={}, upper={}",
@@ -601,8 +596,6 @@
             subblock_input.block_hashes = block_hashes.clone();
         }
 
-        println!("subblock_input_diffs_1: {:?}", subblock_input_diffs[0]);
-
         let all_subblock_outputs = SubblockHostOutput {
             subblock_inputs,
             subblock_parent_states,
