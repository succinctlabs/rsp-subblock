--- conflicted
+++ resolved
@@ -1615,11 +1615,7 @@
 
     #[test]
     pub fn test_keccak_trie_prune() {
-<<<<<<< HEAD
-        const N: usize = 10_000;
-=======
         const N: usize = 1000;
->>>>>>> 2552e2a1
 
         // insert
         let mut trie = MptNode::default();
@@ -1629,11 +1625,7 @@
 
         let expected = trie.hash();
 
-<<<<<<< HEAD
-        let touched_idx = (0..1000).map(|_| rand::thread_rng().gen_range(0..N)).collect::<Vec<_>>();
-=======
         let touched_idx = (0..100).map(|_| rand::thread_rng().gen_range(0..N)).collect::<Vec<_>>();
->>>>>>> 2552e2a1
 
         // get
         for i in 0..N {
@@ -1661,17 +1653,6 @@
             assert_eq!(pruned_trie.get_rlp(&keccak(i.to_be_bytes())).unwrap(), Some(*i));
         }
 
-<<<<<<< HEAD
-        // trie.insert_rlp(&keccak(100000usize.to_be_bytes()), 100usize).unwrap();
-        // trie.delete(&keccak(100000usize.to_be_bytes())).unwrap();
-
-        // assert_eq!(trie.hash(), expected);
-
-        // pruned_trie.insert_rlp(&keccak(100000usize.to_be_bytes()), 100usize).unwrap();
-        // pruned_trie.delete(&keccak(100000usize.to_be_bytes())).unwrap();
-
-=======
->>>>>>> 2552e2a1
         assert_eq!(pruned_trie.hash(), expected);
 
         for i in touched_idx.iter().rev() {
@@ -1680,11 +1661,6 @@
             assert_eq!(res1, res2);
             assert_eq!(pruned_trie.hash(), trie.hash());
         }
-<<<<<<< HEAD
-
-        // assert_eq!(pruned_trie.hash(), trie.hash());
-=======
->>>>>>> 2552e2a1
     }
 
     #[test]
